--- conflicted
+++ resolved
@@ -24,6 +24,7 @@
 - neurostars_summary_stats.tsv
 - neurostars_short_summary_stats.tsv
 
+
 API doc: https://docs.discourse.org/
 """
 
@@ -43,27 +44,16 @@
 """
 
 
-<<<<<<< HEAD
 verbose = True
-=======
-verbose = False
->>>>>>> b830c20b
 
 # Gets only the first 2 pages of topics if True
 debug = False
 
 # Set a month of interest
-<<<<<<< HEAD
 month = 12  # integer, e.g., May = 5
 
 
 def tags(debug=False):
-=======
-month = 11  # integer, e.g., May = 5
-
-
-def tags(debug):
->>>>>>> b830c20b
     if debug:
         return ["pybids", "bids-app"]
     else:
@@ -94,10 +84,7 @@
 
 
 def tags_combine():
-<<<<<<< HEAD
     """Not used yet"""
-=======
->>>>>>> b830c20b
     return {
         "nipreps": [
             "fmriprep-report",
@@ -113,8 +100,6 @@
         "openneuro": ["openneuro", "openneuro-cli"],
     }
 
-
-<<<<<<< HEAD
 def print_note(month, year, nb_topics, nb_posts):
     (mindate, maxdate) = return_min_max_date(month, year)
     print(f"Neurostats stats for the {datetime.now().strftime('%B')} {year}")
@@ -176,11 +161,6 @@
     nb_posts = response.json()["about"]["stats"]["posts_30_days"]
 
     return nb_topics, nb_posts
-=======
-def nb_months_backlog(debug):
-    return 2 if debug else 11
->>>>>>> b830c20b
-
 
 def get_topics_for_tag(tag: str, debug=False, verbose=False) -> pd.DataFrame:
     """Return a dataframe of neurostars topics for a given tag
@@ -321,14 +301,6 @@
 
     year = datetime.now().year
 
-<<<<<<< HEAD
-=======
-    print(f"Neurostats stats for the {datetime.now().strftime('%B')} {year}")
-
-    (mindate, maxdate) = return_min_max_date(month, year)
-    print(f"New topics counted between {mindate.date()} and {maxdate.date()}")
-
->>>>>>> b830c20b
     summary = {
         "tag": [],
         "nb_topics": [],
@@ -343,12 +315,8 @@
 
         (df, nb_topics) = get_topics_for_tag(tag, debug=debug, verbose=verbose)
 
-<<<<<<< HEAD
         if verbose:
             print(f"[underline]neurostars tag '{tag}'[underline]")
-=======
-        print(f"[underline]neurostars tag '{tag}':[underline]")
->>>>>>> b830c20b
 
         summary["tag"].append(tag)
         summary["nb_topics"].append(nb_topics)
@@ -409,7 +377,7 @@
     summary["percent_accepted_answer"] = summary.apply(
         lambda row: row.topics_with_accepted_answer / row.nb_topics * 100, axis=1
     )
-<<<<<<< HEAD
+
     summary.to_csv("neurostars_summary_stats.tsv", sep="\t", index=False)
 
     (nb_topics, nb_posts) = retrun_nb_posts_and_topics_in_last_30_days()
@@ -417,9 +385,6 @@
     shorten_table("neurostars_summary_stats.tsv")
 
     print_note(month, year, nb_topics, nb_posts)
-=======
-    summary.to_csv("neurostars_summary_stats.tsv", sep="\t")
->>>>>>> b830c20b
     print(summary)
 
 
